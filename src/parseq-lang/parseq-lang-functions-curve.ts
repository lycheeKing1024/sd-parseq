--- conflicted
+++ resolved
@@ -255,18 +255,12 @@
       { description: "control point y1", names: ["y1"], type: "number", required: false, default: 0 },
       { description: "control point x2", names: ["x2"], type: "number", required: false, default: 0.5 },
       { description: "control point y2", names: ["y2"], type: "number", required: false, default: 1 },
-<<<<<<< HEAD
       { description: "starting y position", names: ["from", "start", "s"], type: "number", required: false, default: (ctx) => getActiveKeyframeValue(ctx) },
       { description: "ending y position", names: ["to", "end", "t"], type: "number", required: false, default: (ctx) => getNextKeyframeValue(ctx) },
-      { description: "ending y position as a delta of starting position", names: ["d", "delta"], type: "number", required: false, default: 0 },
       { description: "duration of the bezier curve in frames", names: ["span", "in", "s"], type: "number", required: false, default: (ctx) => getNextKeyframe(ctx) - ctx.activeKeyframe },
-=======
-      { description: "starting y position", names: ["from", "start", "s"], type: "number", required: false, default: (ctx) => getActiveKeyframeValue(ctx), defaultDescription: "current keyframe value" },
-      { description: "ending y position", names: ["to", "end", "t"], type: "number", required: false, default: (ctx) => getNextKeyframeValue(ctx), defaultDescription: "next keyframe value"  },
-      { description: "duration of the bezier curve in frames", names: ["span", "in", "s"], type: "number", required: false, default: (ctx) => getNextKeyframe(ctx) - ctx.activeKeyframe, defaultDescription: "distance between current and next keyframe" },
->>>>>>> fbc34a68
       { description: "offset", names: ["offset","os"], type: "number", required: false, default: 2 },
       { description: "curve type (overriddes x1, y1, x2, y2 with preset values)", names: ["curve","c"], type: "string", required: false, default: "" },
+      { description: "ending y position as a delta of starting position (overrides `to` if present)", names: ["d", "delta"], type: "number", required: false, default: 0 },      
     ],
 
     call: (ctx, args) => {
