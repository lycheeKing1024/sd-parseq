import { calculateWeight } from './components/Prompts';
import { defaultFields } from './data/fields';
import { isValidNumber } from "./utils/maths";
//@ts-ignore
import { LTTB } from 'downsample';
import { AdvancedParseqPromptsV2, GraphableData, ParseqKeyframes, ParseqPersistableState, ParseqRenderedFrames, ParseqRenderedFramesMeta, RenderedData, SparklineData } from "./ParseqUI";
import { InvocationContext, ParseqAstNode } from "./parseq-lang/parseq-lang-ast";
import { defaultInterpolation, parse } from './parseq-lang/parseq-lang-parser';

export class ParseqRendererException {
    message: string;
    name = "ParseqRendererException";

    constructor(message: string) {
        this.message = message;
    }
}

<<<<<<< HEAD
function getDefaultValue(field: string) {
    const candidateDefaultValue = defaultFields.find((df) => df.name === field)?.defaultValue;
=======
export function getDefaultFieldValue(field: string) {
    const candidateDefaultValue = defaultFields.find((f) => f.name === field)?.defaultValue;
>>>>>>> 5cc4d538
    if (candidateDefaultValue === undefined) {
        return 0;
    } else {
        return candidateDefaultValue;
    }
}

export const parseqRender = (input: ParseqPersistableState): { renderedData: RenderedData, graphData: GraphableData, sparklineData: SparklineData } => {
    const stats: { [key: string]: number } = {
        renderStartTime: Date.now(),
        parseEvents: 0,
        invokeEvents: 0
    };

    const keyframes = input.keyframes;
    const timeSeries = input.timeSeries;
    const options = input.options;
    const prompts = input.prompts as AdvancedParseqPromptsV2;

    const managedFields = input.managedFields;

    // Validation
    if (!keyframes) {
        throw new ParseqRendererException("No keyframes found.");
    }
    if (keyframes.length < 2) {
        throw new ParseqRendererException("There must be at least 2 keyframes to render.");
    }
    if (!options || !options.output_fps) {
        throw new ParseqRendererException("No output_fps found.");
    }
    if (!options.bpm) {
        throw new ParseqRendererException("No bpm found.");
    }

    let sortedKeyframes: ParseqKeyframes = keyframes.sort((a, b) => a.frame - b.frame);
    let firstKeyFrame = sortedKeyframes[0];
    let lastKeyFrame = sortedKeyframes[keyframes.length - 1];

    // Create implicit bookend keyframes to use any first or last values are missing.
    const bookendKeyFrames = { first: { frame: firstKeyFrame?.frame }, last: { frame: lastKeyFrame.frame } };
    (managedFields.concat(['frame'])).forEach((field) => {

        if (!isValidNumber(firstKeyFrame[field])) {
            const firstKeyFrameWithValueForField = sortedKeyframes.find((kf) => isValidNumber(kf[field]));

            const substituteValue = firstKeyFrameWithValueForField ? firstKeyFrameWithValueForField[field] : getDefaultFieldValue(field);
            //console.log(`No value found for ${field} on the first keyframe, using: ${substituteValue}`);
            bookendKeyFrames.first = { ...bookendKeyFrames.first, [field]: substituteValue };
        }
        if (!isValidNumber(lastKeyFrame[field])) {
            const lastKeyFrameWithValueForField = sortedKeyframes.findLast((kf) => isValidNumber(kf[field]));
            const substituteValue = lastKeyFrameWithValueForField ? lastKeyFrameWithValueForField[field] : getDefaultFieldValue(field);
            //console.log(`No value found for ${field} on the final keyframe, using: ${substituteValue}`);
            bookendKeyFrames.last = { ...bookendKeyFrames.last, [field]: substituteValue };
        }
    });

    // Calculate actual rendered value for all interpolatable fields
    const mainEvalStart = Date.now();
    let rendered_frames: ParseqRenderedFrames = [];
    var all_frame_numbers = Array.from(Array(lastKeyFrame.frame - firstKeyFrame.frame + 1).keys()).map((i) => i + firstKeyFrame.frame);
    const graphData: GraphableData = {};
    managedFields.forEach((field) => {

        graphData[field] = [];

        // Get all keyframes that have a value for this field
        const filtered = sortedKeyframes.filter(kf => isValidNumber(kf[field]));
        // Add bookend keyframes if they have a value for this field (implying none were present in the original keyframes)
        //@ts-ignore
        if (isValidNumber(bookendKeyFrames.first[field])) {
            filtered.unshift(bookendKeyFrames.first);
        }
        //@ts-ignore
        if (isValidNumber(bookendKeyFrames.last[field])) {
            filtered.push(bookendKeyFrames.last);
        }

        const definedFrames = filtered.map(kf => kf.frame);
        const definedValues = filtered.map(kf => Number(kf[field]));
        let lastInterpolator: ParseqAstNode = defaultInterpolation;

        let parseResult: any;
        let activeKeyframe = 0;
        let prev_computed_values: string[] | number[] = [];
        all_frame_numbers.forEach((frame, i) => {

            //let declaredRow = gridRef.current.api.getRowNode(frameToRowId(frame));
            let declaredRow = keyframes.find(kf => kf.frame === frame);
            let interpolator = lastInterpolator;

            // Is there a new interpolation function to parse?
            var toParse: string | number = '';
            if (declaredRow !== undefined) {
                toParse = declaredRow[field + '_i'];
                if (toParse) {
                    try {
                        parseResult = parse(String(toParse));
                        stats.parseEvents++;
                    } catch (error) {
                        throw new ParseqRendererException(`Error parsing interpolation for ${field} at frame ${frame} (${toParse}): ` + error);
                    }
                }
            }

            if (definedFrames.includes(frame)) {
                activeKeyframe = frame;
            }

            // Use the last successfully parsed result to determine the interpolation function.
            if (parseResult) {
                interpolator = parseResult as ParseqAstNode;
            }

            // invoke the interpolation function
            let computed_value: number | string = 0;
            try {
                const ctx: InvocationContext = {
                    frame,
                    fieldName: field,
                    activeKeyframe: activeKeyframe,
                    definedFrames: definedFrames,
                    definedValues: definedValues,
                    allKeyframes: keyframes,
                    FPS: options.output_fps,
                    BPM: options.bpm,
                    computed_values: prev_computed_values,
                    variableMap: new Map([["prev_computed_value", (frame>0) ? prev_computed_values[frame-1] : 0]]),
                    timeSeries: timeSeries
                }
                computed_value = interpolator.invoke(ctx);
                stats.invokeEvents++;
            } catch (error) {
                throw new ParseqRendererException(`Error calculating ${field} at frame ${frame} (${toParse}): ` + error);
            }
            rendered_frames[frame] = {
                ...rendered_frames[frame] || {},
                frame: frame,
                [field]: Number(computed_value) // TODO type coersion will need to change when we support string fields
            }
            graphData[field].push({ x: frame, y: Number(computed_value) });
            lastInterpolator = interpolator;
            //@ts-expect-error
            prev_computed_values.push(computed_value);
        });
    });
    stats.mainEvalTime = Date.now() - mainEvalStart;

    // Calculate rendered prompt based on prompts and weights
    const promptStart = Date.now();
    if (typeof (prompts.enabled) === 'undefined' || prompts.enabled) {
        all_frame_numbers.forEach((frame) => {

            // Pipeline for prompts (assuming enabled) at each frame:
            // - Establish which prompts are active at this frame, and with what weight. Append common prompt if necessary
            // - Perform parseq evaluation on both pos & neg
            // - Move terms between pos & neg if required
            // - Stitch active prompts together using composable diffusion
            // - Blend  pos & neg into deforum style single prompt
            const variableMap = managedFields
                .reduce((acc, field) => acc.set(field, rendered_frames[frame][field]), new Map<string, number | string>());

            const ctx: InvocationContext = {
                frame,
                fieldName: "prompt",
                activeKeyframe: frame,
                definedFrames: keyframes.map(kf => kf.frame),
                definedValues: [],
                FPS: options.output_fps,
                BPM: options.bpm,
                allKeyframes: keyframes,
                variableMap: variableMap,
                timeSeries: timeSeries,
                computed_values: []
            };

            try {

                const promptsWithWeights = getPromptsWithWeights(prompts, frame, lastKeyFrame.frame);
                const evaluatedPrompts = promptsWithWeights.map(pww => {
                    let [newPositive, newNegative] = [evaluateParseqExpressions(pww.positive, { ...ctx, promptType: true }), evaluateParseqExpressions(pww.negative, { ...ctx, promptType: false })];
                    [newPositive, newNegative] = moveSubstrings(newPositive, newNegative, 0);
                    [newNegative, newPositive] = moveSubstrings(newNegative, newPositive, 0);
                    return {
                        positive: newPositive,
                        negative: newNegative,
                        weight: evaluateParseqExpressions(pww.weight, ctx)
                    }
                });

                const positive_prompt = evaluatedPrompts.map(ep => ep.positive + (evaluatedPrompts.length > 1 ? `: ${ep.weight}` : '')).join(" AND ");
                const negative_prompt = evaluatedPrompts.map(ep => ep.negative + (evaluatedPrompts.length > 1 ? `: ${ep.weight}` : '')).join(" AND ");

                //@ts-ignore
                rendered_frames[frame] = {
                    ...rendered_frames[frame] || { frame },
                    deforum_prompt: negative_prompt ? `${positive_prompt} --neg ${negative_prompt}` : positive_prompt
                }
            } catch (error) {
                console.error(error);
                throw new ParseqRendererException(`Error parsing prompt on frame ${frame}: ` + error);
            }

        });
    }
    stats.promptCalcTimeMs = Date.now() - promptStart;

    // Calculate subseed & subseed strength based on fractional part of seed.
    const subseedStart = Date.now();
    if (managedFields.includes("seed")) {
        all_frame_numbers.forEach((frame) => {
            let subseed = Math.ceil(rendered_frames[frame]['seed'])
            let subseed_strength = rendered_frames[frame]['seed'] % 1

            //@ts-ignore
            rendered_frames[frame] = {
                ...rendered_frames[frame] || {},
                subseed: subseed,
                subseed_strength: subseed_strength
            }
        });
    }
    stats.subseedCalcTimeMs = Date.now() - subseedStart;

    // Calculate min/max of each field
    const metaStartTime = Date.now();
    var rendered_frames_meta: ParseqRenderedFramesMeta = []
    managedFields.forEach((field: string) => {
        let maxValue = Math.max(...rendered_frames.map(rf => Math.abs(rf[field])))
        let minValue = Math.min(...rendered_frames.map(rf => rf[field]))
        rendered_frames_meta = {
            ...rendered_frames_meta || {},
            [field]: {
                'max': maxValue,
                'min': minValue,
                'isFlat': minValue === maxValue,
            }
        }
    });
    stats.metaCalcTimeMs = Date.now() - metaStartTime;

    // Calculate delta variants
    const deltaStartTime = Date.now();
    all_frame_numbers.forEach((frame) => {
        managedFields.forEach((field: string) => {

            //@ts-ignore
            let maxValue = rendered_frames_meta[field].max;

            if (frame === 0) {
                //@ts-ignore
                const pcValue = (maxValue !== 0) ? rendered_frames[frame][field] / maxValue * 100 : rendered_frames[frame][field];
                //@ts-ignore
                rendered_frames[frame] = {
                    ...rendered_frames[frame] || {},
                    //@ts-ignore
                    [field + '_delta']: rendered_frames[0][field],
                    //@ts-ignore
                    [field + "_pc"]: pcValue,
                }
                graphData[field + '_pc'] = [{ x: 0, y: pcValue }];

            } else {
                //@ts-ignore
                const pcValue = (maxValue !== 0) ? rendered_frames[frame][field] / maxValue * 100 : rendered_frames[frame][field]
                rendered_frames[frame] = {
                    ...rendered_frames[frame] || {},
                    [field + '_delta']: (field === 'zoom') ? 1 + (rendered_frames[frame][field] - rendered_frames[frame - 1][field]) : rendered_frames[frame][field] - rendered_frames[frame - 1][field],
                    //[field + '_delta']: (field === 'zoom') ? rendered_frames[frame][field] / rendered_frames[frame - 1][field] : rendered_frames[frame][field] - rendered_frames[frame - 1][field],
                    [field + "_pc"]: pcValue,
                }
                graphData[field + '_pc'].push({ x: frame, y: pcValue });
            }
        });
    });
    stats.deltaCalcTimeMs = Date.now() - deltaStartTime;

    const decimationStartTime = Date.now();
    const sparklineData: SparklineData = [];
    managedFields.forEach((field: string) => {
        //@ts-ignore
        sparklineData[field] = LTTB(graphData[field], 100).map((point) => point.y);
        //@ts-ignore
        sparklineData[field + '_delta'] = LTTB(rendered_frames.map((frame) => [frame.frame, frame[field + '_delta']]), 100).map((point) => point[1]);
    });
    stats.decimationTimeMs = Date.now() - decimationStartTime;

    const renderedData: RenderedData = {
        ...input,
        "rendered_frames": rendered_frames,
        "rendered_frames_meta": rendered_frames_meta
    }

    stats.keyframes = keyframes.length;
    stats.fields = managedFields.length;
    stats.frames = lastKeyFrame.frame;
    stats.renderTimeMs = Date.now() - stats.renderStartTime;
    console.log("render stats:", stats);

    return { renderedData, graphData, sparklineData };
}


function moveSubstrings(str1: string, str2: string, insertPos: number): [string, string] {
    // find matches
    const matches = Array.from(str1.matchAll(/__PARSEQ_MOVE__(.*?)__PARSEQ_END_MOVE__/g))

    // remove matches from str1
    for (const match of matches) {
        str1 = str1.replace(match[0], '');
        str2 = str2.slice(0, insertPos) + ` ${match[1]} ` + str2.slice(insertPos);
    }

    return [str1, str2];
}

type UnevaluatedPromptsAndWeights = {
    positive: string,
    negative: string,
    weight: string,
}[];


function evaluateParseqExpressions(str: string, ctx: InvocationContext): string {
    return str.replace(/\$\{(.*?)\}/sg, (_, expr) => { const result = parse(expr).invoke(ctx); return typeof result === "number" ? result.toFixed(5) : result; })
        .replace(/(\n)/g, " ");
}

function getPromptsWithWeights(prompts: AdvancedParseqPromptsV2, frame: number, lastFrame: number): UnevaluatedPromptsAndWeights {
    return prompts.promptList
        .map((p, idx) => ({
            ...p,
            name: "prompt" + (idx + 1),
        }))
        .filter(p => p.allFrames || (frame >= p.from && frame <= p.to))
        .map(p => ({
            positive: p.positive + (prompts.commonPrompt.positive ? ` ${prompts.commonPrompt.positive}` : ''),
            negative: p.negative + (prompts.commonPrompt.negative ? ` ${prompts.commonPrompt.negative}` : ''),
            weight: calculateWeight(p, frame, lastFrame)
        }));
}<|MERGE_RESOLUTION|>--- conflicted
+++ resolved
@@ -16,13 +16,8 @@
     }
 }
 
-<<<<<<< HEAD
-function getDefaultValue(field: string) {
+export function getDefaultFieldValue(field: string) {
     const candidateDefaultValue = defaultFields.find((df) => df.name === field)?.defaultValue;
-=======
-export function getDefaultFieldValue(field: string) {
-    const candidateDefaultValue = defaultFields.find((f) => f.name === field)?.defaultValue;
->>>>>>> 5cc4d538
     if (candidateDefaultValue === undefined) {
         return 0;
     } else {
