--- conflicted
+++ resolved
@@ -1,23 +1,11 @@
-<<<<<<< HEAD
-=======
 import React, { useCallback, useMemo, useState } from "react";
->>>>>>> 7647da6f
 import Header from "./components/Header";
 import ParseqUI from './ParseqUI';
 import {createTheme, ThemeOptions, ThemeProvider} from '@mui/material/styles';
 import { useMediaQuery } from "@mui/material";
 
 const Deforum = () => {
-<<<<<<< HEAD
-  return <>
-    <Header title="Parseq" />
-    { /* @ts-ignore */}
-    <ParseqUI defaultTemplate='catduck' />
-  </>;
-};
 
-export default Deforum;
-=======
   const prefersDarkMode = useMediaQuery('(prefers-color-scheme: dark)');
   const [darkMode, setDarkMode] = useState(prefersDarkMode);
   const theme = useMemo(() => createTheme(themeFactory(darkMode)), [darkMode]);
@@ -25,7 +13,12 @@
 
   return (<ThemeProvider theme={theme}>
     <Header title="Parseq for Deforum" darkMode={darkMode} updateDarkMode={updateDarkMode} />
-    <ParseqUI defaultTemplate='catduck' darkMode={darkMode} />
+
+    {/* @ts-ignore */}
+    <ParseqUI
+      defaultTemplate='catduck'
+      darkMode={darkMode} />
+
   </ThemeProvider>)
 }
 
@@ -40,5 +33,4 @@
       }
     }
   }
-}
->>>>>>> 7647da6f
+}