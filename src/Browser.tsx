import { Alert, Box, Button, Dialog, DialogActions, DialogContent, DialogContentText, DialogTitle, Stack, Tab, Tabs, Tooltip, Typography } from '@mui/material';
import Paper from '@mui/material/Paper';
import Table from '@mui/material/Table';
import TableBody from '@mui/material/TableBody';
import TableCell from '@mui/material/TableCell';
import TableContainer from '@mui/material/TableContainer';
import TableHead from '@mui/material/TableHead';
import TableRow from '@mui/material/TableRow';

import { faBroom, faCopy, faDownload, faTrash, faUpload } from '@fortawesome/free-solid-svg-icons';
import { FontAwesomeIcon } from '@fortawesome/react-fontawesome';
import CssBaseline from '@mui/material/CssBaseline';
import Grid from '@mui/material/Unstable_Grid2';
import { ImportOptions, exportDB, importInto, peakImportFile } from "dexie-export-import";
import { useLiveQuery } from "dexie-react-hooks";
import { saveAs } from 'file-saver';
import _ from 'lodash';
import { useCallback, useEffect, useMemo, useState } from 'react';
import { useSearchParams } from "react-router-dom";
import ReactTimeAgo from 'react-time-ago';
import { useEffectOnce } from 'react-use';
import { AdvancedParseqPrompt, AdvancedParseqPromptsV2, DocId, ParseqDoc, ParseqDocVersion, VersionId } from './ParseqUI';
import Header from './components/Header';
import LinearProgressWithLabel from './components/LinearProgressWithLabel';
import { SmallTextField } from './components/SmallTextField';
import { TabPanel } from './components/TabPanel';
import { db } from './db';
import { isStoragePersisted, showEstimatedQuota, persist } from './persistance';
import { navigateToClone, smartTrim } from './utils/utils';
import prettyBytes from 'pretty-bytes';
import React from 'react';
import { convertPrompts } from './components/Prompts';

function VersionCount({ docId }: { docId: DocId }) {
    const [versionCount, setVersionCount] = useState(<Typography>loading...</Typography>);
    db.parseqVersions.where("docId").equals(docId).count().then(
        (count) => setVersionCount(<Typography>{count}</Typography>)
    )
    return versionCount;
}

type VersionSummary = {
    timestamp: number,
    docId: DocId,
    docName: string,
    versionId: VersionId | undefined,    
    prompts: AdvancedParseqPromptsV2 | undefined,
    timeSeriesNames: string[] | undefined,
    managedFields: string[] | undefined
}

export default function Browser() {

    // eslint-disable-next-line @typescript-eslint/no-unused-vars
    const [activeTab, setActiveTab] = useState(1);

    // eslint-disable-next-line @typescript-eslint/no-unused-vars
    const [searchParams, setSearchParams] = useSearchParams();

    const [loadedDocs, setLoadedDocs] = useState(0);
    const [totalDocs, setTotalDocs] = useState(0);
    const [mostRecentVersions, setMostRecentVersions] = useState([]);
    
    // eslint-disable-next-line @typescript-eslint/no-unused-vars
    const [selectedDoc, setSelectedDoc] = useState(searchParams.get('selectedDocId'));
    const [totalVersions, setTotalVersions] = useState(0);
    const [loadedVersions, setLoadedVersions] = useState(0);    

    const [exportProgress, setExportProgress] = useState(0);
    const [importProgress, setImportProgress] = useState(0);
    const [activity, setActivity] = useState<'exporting' | 'importing' | 'deleting' | 'cleaning' | undefined>();
    const [importableBlob, setImportableBlob] = useState<Blob | undefined>();
    const [dbOperationStatus, setDbOperationStatus] = useState(<></>);

    const [confirmImportDialogOpen, setConfirmImportDialogOpen] = useState(false);
    const [confirmDeleteDialogOpen, setConfirmDeleteDialogOpen] = useState(false);

    const [validateDelete, setValidateDelete] = useState('');
    const [validateImport, setValidateImport] = useState('');
    const [validateSingleDelete, setValidateSingleDelete] = useState('');
    const [cleanStatus, setCleanStatus] = useState("");

   const [isPersisted, setIsPersisted] = useState<boolean|undefined>();
   const [storageQuota, setStorageQuota] = useState<StorageEstimate|undefined>();

    useEffect(() => {
        isStoragePersisted().then((persisted) => setIsPersisted(persisted));
        showEstimatedQuota().then((quota) => setStorageQuota(quota));
    }, []);

    // Get latest version of all docs.
    useEffectOnce(() => {
        db.parseqDocs.count().then(count => setTotalDocs(count));
        const resultMap = new Map<DocId, any>();
        db.parseqDocs.orderBy('timestamp').reverse().toArray().then(docs =>
            docs.forEach((doc: ParseqDoc) => {
                if (doc.latestVersionId) {
                    db.parseqVersions.get(doc.latestVersionId).then((version) => {
                        const condensed : VersionSummary = {
                            timestamp: doc.timestamp,
                            docId: doc.docId,
                            docName: doc.name,
                            versionId: version?.versionId,
                            prompts: version?.prompts ? convertPrompts(version?.prompts, 0) : undefined,
                            timeSeriesNames: version?.timeSeries?.map((ts: any) => ts.alias),
                            managedFields: version?.managedFields
                        };
                        resultMap.set(doc.docId, condensed);
                        setLoadedDocs(resultMap.size);
                        //@ts-ignore
                        setMostRecentVersions(Array.from(resultMap.values()));    
                    }).catch((e) => {
                        console.error(e)
                    });
                }
            })
        ).catch((e) => {
            console.error(e)
        });
    });

    // Get version list for a document.
    const selectedDocVersions = useLiveQuery(
        async () => {
            if (selectedDoc) {
                const versions: any[] = [];
                setTotalVersions(await db.parseqVersions.where('docId').equals(selectedDoc).count());
                await db.parseqVersions.where('docId').equals(selectedDoc).each(
                    (version: ParseqDocVersion) => {
                        const condensed : VersionSummary = {
                            timestamp: version.timestamp,
                            versionId: version.versionId,
                            docId: version.docId,
                            docName: version.meta.docName || '',
                            prompts: version?.prompts ? convertPrompts(version?.prompts, 0) : undefined,
                            timeSeriesNames: version.timeSeries.map((ts: any) => ts.alias),
                            managedFields: version.managedFields
                        };
                        versions.push(condensed);
                        setLoadedVersions(versions.length);
                    });
                versions.sort((a, b) => b.timestamp - a.timestamp);
                return versions;
            } else {
                return [];
            }
        }, [selectedDoc]
    );

    const doImport = useCallback(async () => {
        if (!importableBlob) {
            return;
        }
        setActivity('importing');
        setDbOperationStatus(<Alert severity='info'>Importing...</Alert>)
        try {
            const importOptions: ImportOptions = {
                progressCallback: updateImportProgress,
                clearTablesBeforeImport: true, // TODO: explore setting to false and allow DB merge.
                acceptVersionDiff: true
            }
            await importInto(db, importableBlob, importOptions);
            setDbOperationStatus(<Alert severity='success'>Import complete.</Alert>)
        } catch (error) {
            setDbOperationStatus(<Alert severity='error'>Import failed: {error?.toString()}</Alert>)
            console.error(error);
        } finally {
            setImportableBlob(undefined);
            setActivity(undefined);
        }
    }, [importableBlob]);

    const onConfirmImportDialogClose = useCallback((event: any) => {
        setConfirmImportDialogOpen(false);
        if (event?.target?.id === "import") {
            doImport();
        }
    }, [doImport]);

    const confirmImportDialog = useMemo(() => <Dialog
        open={confirmImportDialogOpen}
        onClose={onConfirmImportDialogClose}
        aria-labelledby="alert-dialog-title"
        aria-describedby="alert-dialog-description"
    >
        <DialogTitle id="alert-dialog-title">
            {"Do you want to overwrite your Parseq data?"}
        </DialogTitle>
        <DialogContent>
            <DialogContentText id="alert-dialog-description">
                Importing a new Parseq database will completely delete all your existing Parseq data. We strongly suggest creating an export of your existing data before overwriting it with an import.
            </DialogContentText>
            <Stack paddingTop={'10px'} direction={'row'} alignItems={'center'} spacing={1}>
                <Typography fontSize={"0.9em"}>Type <em>confirmed</em> here to proceed:</Typography>
                <SmallTextField
                    value={validateImport}
                    onChange={(e) => setValidateImport(e.target.value)}
                />
            </Stack>            
        </DialogContent>
        <DialogActions>
            <Button variant='contained' onClick={onConfirmImportDialogClose} autoFocus>Keep my data</Button>
            <Button variant='outlined'  disabled={validateImport !== 'confirmed'}  id='import' onClick={onConfirmImportDialogClose}>
                ⚠️ Overwrite all my Parseq data
            </Button>
        </DialogActions>
    </Dialog>, [confirmImportDialogOpen, validateImport, onConfirmImportDialogClose]);


    function onConfirmDeleteDialogClose(event: any) {
        setConfirmDeleteDialogOpen(false);
        if (event?.target?.id === "delete") {
            setActivity('deleting');
            db.delete().then(() => {
                console.log("Database successfully deleted");
                setDbOperationStatus(<Alert severity='success'>DB deleted.</Alert>)
            }).catch((err) => {
                setDbOperationStatus(<Alert severity='error'>DB deletion failed: {err?.toString()}</Alert>)
                console.error("Could not delete database: ", err);
            }).finally(() => {
                setActivity(undefined);
            });
        }
    }
    const confirmDeleteDialog = useMemo(() => <Dialog
        open={confirmDeleteDialogOpen}
        onClose={onConfirmDeleteDialogClose}
        aria-labelledby="alert-dialog-title"
        aria-describedby="alert-dialog-description"
    >
        <DialogTitle id="alert-dialog-title">
            {"🗑️ Do you want to delete your Parseq data?"}
        </DialogTitle>
        <DialogContent>
            <DialogContentText id="alert-dialog-description">
                You are about to completely delete all your local Parseq data.
            </DialogContentText>
            
            <Stack paddingTop={'10px'} direction={'row'} alignItems={'center'} spacing={1}>
                <Typography fontSize={"0.9em"}>Type <em>confirmed</em> here to proceed:</Typography>
                <SmallTextField
                    value={validateDelete}
                    onChange={(e) => setValidateDelete(e.target.value)}
                />
            </Stack>
        </DialogContent>

        <DialogActions>
            <Button variant='contained' onClick={onConfirmDeleteDialogClose} autoFocus>Keep my data</Button>
            <Button variant='outlined' disabled={validateDelete !== 'confirmed'} id='delete' onClick={onConfirmDeleteDialogClose}>
                🗑️ Delete all my Parseq data from this browser
            </Button>
        </DialogActions>
    </Dialog>, [confirmDeleteDialogOpen, validateDelete]);


    const updateExportProgress = ({ totalRows, completedRows }: { totalRows: any, completedRows: number }): boolean => {
        setExportProgress(100 * completedRows / totalRows);
        return true;
    }

    const updateImportProgress = ({ totalRows, completedRows }: { totalRows: any, completedRows: number }): boolean => {
        setImportProgress(100 * completedRows / totalRows);
        return true;
    }



    return <React.StrictMode>
        <Header title="Parseq - local storage browser" />
        <Grid container paddingLeft={5} paddingRight={5} spacing={2}>
            <CssBaseline />
            <Grid xs={12}>
                <a href={'/' + (searchParams.get('refDocId') ? '?docId=' + searchParams.get('refDocId') : '')}>⬅️ Home</a>
            </Grid>
            <Box sx={{ borderBottom: 1, borderColor: 'divider' }}>
                <Tabs value={activeTab} onChange={(_, newValue) => setActiveTab(newValue)}>
                    <Tab label="Browse documents" value={1} />
                    <Tab label="Manage database" value={3} />
                </Tabs>
            </Box>
            <TabPanel activeTab={activeTab} index={1}>
                <Grid container xs={12}>
                    {
                        selectedDoc &&
                        <>
                            <Grid xs={12}>
                                Loaded {loadedVersions}/{totalVersions} versions.
                            </Grid>
                            {
                                selectedDocVersions &&
                                <>
                                    <Grid xs={12}>
                                        <ul>
                                            <li>Showing {selectedDocVersions?.length} versions for document: <strong>{selectedDocVersions[0]?.docName}</strong></li>
                                            <li><a href={'/Browser?refDocId=' + searchParams.get('refDocId')} >Back to recent docs</a></li>
                                        </ul>
                                    </Grid>
                                    <Grid xs={12}>
                                        <TableContainer component={Paper}>
                                            <Table size="small">
                                                <TableHead>
                                                    <TableRow>
                                                        <TableCell><strong>Version date</strong></TableCell>
                                                        <TableCell><strong>Prompts</strong></TableCell>
                                                        <TableCell><strong>Timeseries</strong></TableCell>
                                                        <TableCell><strong>Managed fields</strong></TableCell>
                                                        <TableCell><strong>Actions</strong></TableCell>
                                                    </TableRow>
                                                </TableHead>
                                                <TableBody>
                                                    {
                                                        selectedDocVersions.map((v: VersionSummary) => {
                                                            return <tr>
                                                                <TableCell>
                                                                    <ReactTimeAgo
                                                                        date={v.timestamp}
                                                                        tooltip={true}
                                                                        locale="en-GB" />
                                                                    <Typography fontSize={"0.75em"}>{new Date(v.timestamp).toLocaleString("en-GB", { dateStyle: 'full', timeStyle: 'medium' })}</Typography>
                                                                </TableCell>
                                                                <TableCell>
                                                                    {
                                                                        v.prompts?.promptList.map((p: any, idx: number) => <>
                                                                            <Typography fontSize={'0.75em'}><strong>Prompt {idx + 1}:</strong> {p.from} - {p.to}</Typography> 
                                                                            {getPromptSummary(p, false)}
                                                                        </>)
                                                                    }
                                                                </TableCell>
                                                                <TableCell>
                                                                    <Typography fontSize='0.75em'>{v.timeSeriesNames?.length}</Typography>
                                                                    <Typography fontSize='0.75em'>{v.timeSeriesNames?.join(',')}</Typography>
                                                                </TableCell>
                                                                <TableCell>
                                                                    <Tooltip title={v.managedFields?.join(',')}>
                                                                        <Typography fontSize='0.75em'>{v.managedFields?.length}</Typography>
                                                                    </Tooltip>
                                                                </TableCell>
                                                                <TableCell>
                                                                    <Stack spacing={1}>
                                                                        <Tooltip title="Clone this version to a new document">
                                                                            <Button
                                                                                onClick={() => {
                                                                                    navigateToClone(v.docId, v.versionId);
                                                                                }}
                                                                                size='small' variant='outlined'><FontAwesomeIcon icon={faCopy} />&nbsp;Clone</Button>                                                                              
                                                                        </Tooltip>
                                                                        <Typography fontSize={"0.5em"} fontStyle={'monospace'}>{v.versionId}</Typography>
                                                                    </Stack>
                                                                </TableCell>
                                                            </tr>
                                                        })
                                                    }
                                                </TableBody>
                                            </Table>
                                        </TableContainer>
                                        <Typography fontSize={"0.5em"} fontStyle={'monospace'}>{selectedDocVersions[0]?.docId}</Typography>
                                        <Stack paddingTop={'10px'} direction="row" spacing={1} alignItems="center">
                                            <Typography fontSize={"0.9em"}>Permanently deleted this document and all its versions? Type <em>confirmed</em> here to proceed:</Typography>
                                            <SmallTextField
                                                value={validateSingleDelete}
                                                onChange={(e) => setValidateSingleDelete(e.target.value)}
                                            />
                                            <Button
                                                color='error'
                                                variant='contained'
                                                disabled={validateSingleDelete !== 'confirmed'}
                                                onClick={async () => {
                                                    await db.transaction('rw', db.parseqDocs, db.parseqVersions, async () => {
                                                        db.parseqDocs.delete(selectedDoc);
                                                        db.parseqVersions.bulkDelete(selectedDocVersions);
                                                    });
                                                    const qps = new URLSearchParams(window.location.search);
                                                    qps.delete("selectedDocId");
                                                    const newUrl = window.location.href.split("?")[0] + "?" + qps.toString();
                                                    window.location.assign(newUrl);
                                                }}>
                                                <FontAwesomeIcon icon={faTrash} />&nbsp;Delete this document
                                            </Button>
                                        </Stack>                                        
                                    </Grid>
                                </>
                            }
                        </>
                    }
                    {!selectedDoc && <>
                        <Grid xs={12}>
                            Loaded {loadedDocs}/{totalDocs} documents.
                        </Grid>
                        Most recently edited:
                        <TableContainer component={Paper}>
                            <Table size="small">
                                <TableHead>
                                    <TableRow>
                                        <TableCell><strong>Doc (click to open)</strong></TableCell>
                                        <TableCell><strong>Last modified</strong></TableCell>
                                        <TableCell><strong>Prompts</strong></TableCell>
                                        <TableCell><strong>Timeseries</strong></TableCell>
                                        <TableCell><strong>#&nbsp;Versions</strong></TableCell>
                                    </TableRow>
                                </TableHead>
                                <TableBody>
                                    {
                                        mostRecentVersions ?
                                            mostRecentVersions.map((v: VersionSummary) => {
                                                return <TableRow>
                                                    <TableCell>
                                                        <a href={'/?docId=' + v.docId}>{v.docName}</a>
                                                        <Typography fontSize={"0.5em"} fontStyle={'monospace'}>{v.docId}</Typography>
                                                    </TableCell>
                                                    <TableCell>
                                                        <ReactTimeAgo date={v.timestamp} locale="en-US" />
                                                        <Typography fontSize={"0.75em"}>{new Date(v.timestamp).toLocaleString("en-GB", { dateStyle: 'full', timeStyle: 'medium' })}</Typography>
                                                    </TableCell>
                                                    <TableCell>
                                                        {
                                                            v.prompts?.promptList.map((p: any, idx: number) => <>
                                                                <Typography fontSize={'0.75em'}><strong>Prompt {idx + 1}:</strong> {p.from} - {p.to}</Typography> 
                                                                {getPromptSummary(p, false)}
                                                            </>)
                                                        }
                                                    </TableCell>
                                                    <TableCell>{v.timeSeriesNames?.length}</TableCell>
                                                    <TableCell><VersionCount docId={v.docId} /><a href={'/browser?refDocId=' + searchParams.get('refDocId') + '&selectedDocId=' + v.docId}>show</a></TableCell>
                                                </TableRow>
                                            }) : <></>

                                    }
                                </TableBody>
                            </Table>
                        </TableContainer>
                    </>
                    }

                </Grid>
            </TabPanel>
            <TabPanel activeTab={activeTab} index={2}>
                    {
                    //TODO: search
                    }
            </TabPanel>
            <TabPanel activeTab={activeTab} index={3}>
                <Grid container spacing={3}>
                    <Grid xs={12}>
                        <Stack direction="row" spacing={2} alignItems="center"  >
                            <Typography>Persistence enabled: { isPersisted+'' }</Typography>
                            <Typography>Estimated quota usage: { storageQuota ? `${prettyBytes(storageQuota.usage||0)} of ${prettyBytes(storageQuota.quota||0)} (${(100*(storageQuota.usage||0)/(storageQuota.quota||1)).toFixed(2)}%)` : '?' }</Typography>
                            { (isPersisted === false) &&
                                <Button
                                    variant='contained'
                                    size='small'
                                    onClick={async () => {
                                        await persist();
                                        setIsPersisted(!await isStoragePersisted());
                                        setStorageQuota(await showEstimatedQuota());
                                    }}
                                >Enable persistence</Button>
                            }
                        </Stack>
                    </Grid>
                    <Grid xs={12}>
                        <Stack direction="row" spacing={2} alignItems="center">
                            <Button
                                variant='contained'
                                disabled={activity !== undefined}
                                onClick={async () => {
                                    setActivity('exporting')
                                    setDbOperationStatus(<Alert severity='info'>Preparing export...</Alert>)
                                    try {
                                        const blob = await exportDB(db, { progressCallback: updateExportProgress, numRowsPerChunk: 10 });
                                        saveAs(blob, "parseq-db-export.json");
                                        setDbOperationStatus(<Alert severity='success'>Export downloading now.</Alert>)
                                    } catch (error) {
                                        console.error(error);
                                        setDbOperationStatus(<Alert severity='error'>Export failed: {error?.toString()}</Alert>)
                                    } finally {
                                        setActivity(undefined);
                                    }
                                }
                                }>
                                <FontAwesomeIcon icon={faDownload} />&nbsp;Export Parseq database
                            </Button>
                            {activity === 'exporting' &&
                                <span>
                                    <Typography fontSize={'0.75em'}>Preparing export: </Typography>
                                    <LinearProgressWithLabel value={exportProgress} />
                                </span>
                            }
                        </Stack>
                    </Grid>
                    <Grid xs={12}>
                        <Stack direction="row" spacing={2} alignItems="center">
                            {confirmImportDialog}
                            <Button
                                component="label"
                                variant='outlined'
                                disabled={activity !== undefined}>
                                <FontAwesomeIcon icon={faUpload} />&nbsp;Import Parseq database
                                <input hidden type="file" accept='.json'
                                  onClick={
                                    //@ts-ignore
                                    e => e.target.value = null // Ensures onChange fires even if same file is re-selected.
                                  }
                                  onChange={async (event) => {
                                    const file = event.target.files?.[0];
                                    if (!file) {
                                        console.log("No file selected");
                                        setImportableBlob(undefined);
                                        return;
                                    }
                                    const blob = new Blob([file], { type: file.type });
                                    const importMeta = await peakImportFile(blob);
                                    if (!importMeta || importMeta?.formatName !== 'dexie' || importMeta.data.databaseName !== 'parseqDB') {
                                        console.error("Not a Parseq database", importMeta);
                                        setDbOperationStatus(<Alert severity='warning'>Selected file seemed invalid. See console for details.</Alert>);
                                        setImportableBlob(undefined);
                                        return;
                                    }
                                    setImportableBlob(blob);
                                    setValidateImport('');
                                    setConfirmImportDialogOpen(true);
                                }} />                                
                            </Button>
                            {activity === 'importing' &&
                                <span>
                                    <Typography fontSize={'0.75em'}>Importing: </Typography>
                                    <LinearProgressWithLabel value={importProgress} />
                                </span>
                            }
                        </Stack>
                    </Grid>
                    <Grid xs={12}>
                        <Stack direction="row" spacing={2} alignItems="center">
                            <Button
                                variant='contained'
                                color='warning'
                                disabled={activity !== undefined}
                                onClick={ async ()  => {
                                    setActivity('cleaning')
                                    setDbOperationStatus(<Alert severity='info'>DB cleanup in progres...</Alert>)
                                    try {
                                        let docCount = 0;
                                        let versionCount = 0;
                                        let deletableDocs : DocId[] = [];
                                        let deletableVersions : VersionId[] = [];
                                        
                                        // Walk all documents...
                                        const allDocs = await db.parseqDocs.toArray();
                                        for (const doc of allDocs) {
                                            const docVersions = db.parseqVersions.where('docId').equals(doc.docId); 
                                            const timeToVersion: Map<number, VersionId> = new Map();
                                            
                                            // Build a timestamp -> versionId map for all saves of this doc.
                                            // eslint-disable-next-line no-loop-func
                                            await docVersions.each((version) => {
                                                timeToVersion.set(version.timestamp, version.versionId);
                                                versionCount++;
                                            });

                                            if (timeToVersion.size < 1) {
                                                // If there are no saves, delete the doc. 
                                                console.log("Document with no versions:", doc.docId);
                                                deletableDocs.push(doc.docId);
                                            } else if (timeToVersion.size === 1) {
                                                // If there is only 1 save and it's over 1 week old, delete the doc and the version.
                                                const time = timeToVersion.keys().next().value;
                                                if (Date.now() - time > 7 * 24 * 60 * 60 * 1000) {
                                                    console.log("Document with single version with timestamp older than 7d:", doc.docId);
                                                    deletableDocs.push(doc.docId);
                                                    //@ts-ignore
                                                    deletableVersions.push(timeToVersion.get(time));
                                                }
                                            } else if (timeToVersion.size > 65) {
                                                // If there are more than 65 saves, keep the 15 most recent and another 50 evenly spaced out.

                                                // Sort the timestamps in descending order, take the 15 most recent timestamps,
                                                // and the rest for further processing.
                                                const sortedTimestamps = Array.from(timeToVersion.keys()).sort((a, b) => b - a);
                                                const mostRecentTimestamps = sortedTimestamps.slice(0, 15);
                                                let remainingTimestamps = sortedTimestamps.slice(15);

                                                while (remainingTimestamps.length > 50) {
                                                    // Calculate the total time span and each interval length
                                                    const oldestTimestamp = _.last(remainingTimestamps)||0;
                                                    const newestTimestamp = _.first(remainingTimestamps)||0;
                                                    const totalSpan = newestTimestamp - oldestTimestamp; 
                                                    const intervalLength = totalSpan / 50;                                                            
                                                    // Group remaining timestamps by interval                                                            
                                                    const groupedTimestamps = _.groupBy(remainingTimestamps, (timestamp) =>
                                                        Math.floor((timestamp - oldestTimestamp) / intervalLength)
                                                    );
                                                    // find interval with most timestamps
                                                    const biggestBucket = _.maxBy(Object.values(groupedTimestamps), (timestamps) => timestamps.length) || [];
                                                    // remove the median value from the biggest bucket
                                                    const medianTimestamp = _.sortBy(biggestBucket)[Math.floor(biggestBucket.length / 2)];
                                                    remainingTimestamps.splice(remainingTimestamps.indexOf(medianTimestamp), 1);
                                                }

                                                // Combine the two lists and return the result
                                                const timestampsToKeep = [...mostRecentTimestamps, ...remainingTimestamps];
                                                const timestampsToDelete = _.difference(sortedTimestamps, timestampsToKeep);
                                                const versionsToDelete = timestampsToDelete.flatMap((timestamp) => (timestamp && timeToVersion.has(timestamp)) ? [timeToVersion.get(timestamp)] : []);
                                                console.log(`Document ${doc.name} has ${timeToVersion.size} versions, will be reduced to ${timestampsToKeep.length}.`, );
                                                //@ts-ignore
                                                deletableVersions.push(...versionsToDelete);
                                            }
                                            setCleanStatus(`Analysed ${++docCount} documents and ${versionCount} saves. Found ${deletableDocs.length} documents and ${deletableVersions.length} saves to delete.`);
                                        }

                                        await db.transaction('rw', db.parseqDocs, db.parseqVersions, async () => {
                                            db.parseqDocs.bulkDelete(deletableDocs);
                                            db.parseqVersions.bulkDelete(deletableVersions);
                                        });
                                        setDbOperationStatus(<Alert severity='success'>DB cleanup complete.</Alert>);

                                    } catch (error) {
                                        setDbOperationStatus(<Alert severity='error'>DB cleanup failed.</Alert>);
                                        console.error(error);
                                    } finally {
                                        setActivity(undefined);
                                    }
                                }}>

                                <FontAwesomeIcon icon={faBroom} />&nbsp;Clean Parseq Database</Button>
                            <Typography>{cleanStatus}</Typography>
                        </Stack>
                    </Grid>
                    <Grid xs={12}>
                        <Stack direction="row" spacing={2} alignItems="center">
                            {confirmDeleteDialog}
                            <Button
                                color='error'
                                variant='contained'
                                disabled={activity !== undefined}
                                onClick={() => {
                                    setValidateDelete('');
                                    setConfirmDeleteDialogOpen(true);
                                }}>
                                <FontAwesomeIcon icon={faTrash} />&nbsp;Delete Parseq database
                            </Button>
                        </Stack>
                    </Grid>
                    <Grid xs={12}>
                        {dbOperationStatus}
                    </Grid>
                </Grid>
            </TabPanel>

        </Grid>
    </React.StrictMode>;

}

<<<<<<< HEAD
function getPromptSummary(prompt: AdvancedParseqPrompt, trim: boolean): JSX.Element | undefined {

    return <>
        <Tooltip title={prompt.positive}>
            <Typography fontSize='0.75em' color='DarkGreen'>
                {smartTrim(prompt.positive, trim ? 80 : Number.MAX_SAFE_INTEGER)}
            </Typography>
        </Tooltip>
        <Tooltip title={prompt.negative}>
            <Typography fontSize='0.75em' color='Firebrick' >
                {smartTrim(prompt.negative, trim ? 80 : Number.MAX_SAFE_INTEGER)}
            </Typography>
        </Tooltip>
    </>

=======
function getPromptSummary(prompts: ParseqPrompts, offset: number, trim: boolean): JSX.Element | undefined {
    if (Array.isArray(prompts)) {
        return <>
            <Tooltip title={prompts[offset]?.positive}>
                <Typography fontSize='0.75em' >
                    {smartTrim(prompts[offset]?.positive, trim ? 80 : Number.MAX_SAFE_INTEGER)}
                </Typography>
            </Tooltip>
            <Tooltip title={prompts[offset]?.negative}>
                <Typography fontSize='0.75em' >
                    {smartTrim(prompts[offset]?.negative, trim ? 80 : Number.MAX_SAFE_INTEGER)}
                </Typography>
            </Tooltip>
        </>

    } else {
        // Old style single prompt (backwards compat)
        return <>
            <Tooltip title={prompts.positive}>
                <Typography fontSize='0.75em' >
                    {smartTrim(prompts.positive, trim ? 80 : Number.MAX_SAFE_INTEGER)}
                </Typography>
            </Tooltip>
            <Tooltip title={prompts.negative}>
                <Typography fontSize='0.75em' >
                    {smartTrim(prompts.negative, trim ? 80 : Number.MAX_SAFE_INTEGER)}
                </Typography>
            </Tooltip>
        </>
    }
>>>>>>> 7647da6f
}<|MERGE_RESOLUTION|>--- conflicted
+++ resolved
@@ -651,52 +651,19 @@
 
 }
 
-<<<<<<< HEAD
 function getPromptSummary(prompt: AdvancedParseqPrompt, trim: boolean): JSX.Element | undefined {
 
     return <>
         <Tooltip title={prompt.positive}>
-            <Typography fontSize='0.75em' color='DarkGreen'>
+            <Typography fontSize='0.75em'>
                 {smartTrim(prompt.positive, trim ? 80 : Number.MAX_SAFE_INTEGER)}
             </Typography>
         </Tooltip>
         <Tooltip title={prompt.negative}>
-            <Typography fontSize='0.75em' color='Firebrick' >
+            <Typography fontSize='0.75em'>
                 {smartTrim(prompt.negative, trim ? 80 : Number.MAX_SAFE_INTEGER)}
             </Typography>
         </Tooltip>
     </>
 
-=======
-function getPromptSummary(prompts: ParseqPrompts, offset: number, trim: boolean): JSX.Element | undefined {
-    if (Array.isArray(prompts)) {
-        return <>
-            <Tooltip title={prompts[offset]?.positive}>
-                <Typography fontSize='0.75em' >
-                    {smartTrim(prompts[offset]?.positive, trim ? 80 : Number.MAX_SAFE_INTEGER)}
-                </Typography>
-            </Tooltip>
-            <Tooltip title={prompts[offset]?.negative}>
-                <Typography fontSize='0.75em' >
-                    {smartTrim(prompts[offset]?.negative, trim ? 80 : Number.MAX_SAFE_INTEGER)}
-                </Typography>
-            </Tooltip>
-        </>
-
-    } else {
-        // Old style single prompt (backwards compat)
-        return <>
-            <Tooltip title={prompts.positive}>
-                <Typography fontSize='0.75em' >
-                    {smartTrim(prompts.positive, trim ? 80 : Number.MAX_SAFE_INTEGER)}
-                </Typography>
-            </Tooltip>
-            <Tooltip title={prompts.negative}>
-                <Typography fontSize='0.75em' >
-                    {smartTrim(prompts.negative, trim ? 80 : Number.MAX_SAFE_INTEGER)}
-                </Typography>
-            </Tooltip>
-        </>
-    }
->>>>>>> 7647da6f
 }