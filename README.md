--- conflicted
+++ resolved
@@ -1,45 +1,6 @@
 ![example workflow](https://github.com/rewbs/sd-parseq/actions/workflows/firebase-hosting-merge.yml/badge.svg)
 
 # Stable Diffusion Parseq
-<<<<<<< HEAD
-
-  * [What is this?](#what-is-this)
-  * [What's new?](#what-s-new)
-  * [Installation](#installation)
-  * [Getting started](#getting-started)  
-  * [Examples](#examples)
-  * [Usage](#usage)
-    + [Step 1: Create your parameter manifest](#step-1-create-your-parameter-manifest)
-    + [Step 2: Generate the video](#step-2-generate-the-video)
-  * [Features](#features)
-    + [Keyframed parameter values with scriptable interpolation](#keyframed-parameter-values-with-scriptable-interpolation)
-    + [Beat and time sync'ing](#beat-and-time-syncing)
-    + [Interpolation modifiers](#interpolation-modifiers)
-      - [Values](#values)
-      - [Functions](#functions)
-      - [Units](#units)
-      - [Other operators and expressions](#other-operators-and-expressions)
-    + [Reference audio file visualisation](#reference-audio-file-visualisation)      
-    + [Audio analyser for automatic keyframe creation from audio data](#audio-analyser-for-automatic-keyframe-creation-from-audio-data)
-      - [Audio analyer general info (read this first)](#audio-analyer-general-info-read-this-first)
-      - [Using the Audio analyser](#using-the-audio-analyser)
-        * [Audio Analysis](#audio-analysis)
-        * [Visualisation & playback](#visualisation--playback)
-        * [Conversion to Parseq keyframes](#conversion-to-parseq-keyframes)
-  * [Deforum integration features](#deforum-integration-features)
-    + [Keyframable parameters](#keyframable-parameters)
-    + [Prompt manipulation](#prompt-manipulation)
-    + [Using multiple prompts](#using-multiple-prompts)    
-    + [Subseed control for seed travelling](#subseed-control-for-seed-travelling)
-    + [Delta values (aka absolute vs relative motion parameters)](#delta-values-aka-absolute-vs-relative-motion-parameters)
-  * [Working with large number of frames (performance tips)](#working-with-large-number-of-frames-performance-tips)
-  * [Development & running locally](#development--running-locally)
-    + [Deployment](#deployment)
-  * [Credits](#credits)
-
-
-=======
-# Table of contents
 
 - [What is this?](#what-is-this)
 - [What's new?](#whats-new)
@@ -63,7 +24,7 @@
 - [Development & running locally](#development--running-locally)
    - [Deployment](#deployment)
 - [Credits](#credits)
->>>>>>> e34fc533
+- 
 ## What is this?
 
 For context:
@@ -83,11 +44,7 @@
 
 ## What's new?
 
-<<<<<<< HEAD
-Moved to the [Parseq change log](https://github.com/rewbs/sd-parseq/wiki/Parseq-change-log) on the project wiki.
-=======
 See the [Parseq change log](https://github.com/rewbs/sd-parseq/wiki/Parseq-change-log) on the project wiki.
->>>>>>> e34fc533
 
 ## Setup
 
@@ -341,9 +298,6 @@
 
 
 
-<<<<<<< HEAD
-### Reference audio file visualisation
-=======
 ### Working with time & beats (audio synchronisation)
 
 Parseq has a range of features to help you create animations with precisely-timed parameter fluctuations, for example for music synchronisation.
@@ -364,7 +318,6 @@
 
 To solve this, you can lock your keyframes to their beat (or second) position. After doing this, they will remain in-sync even when you change FPS or BPM.
 
->>>>>>> e34fc533
  
 #### Interval keyframe creation 
 
@@ -372,29 +325,15 @@
 
 <img src="https://www.evernote.com/shard/s246/sh/a99f482f-5001-4a40-b385-2e6c86ef88d1/gX5DMeXy4s9nTO4U9O15HDQ0MD9r3-gTFqVvE4TzM2KSJmL19-kjjvVCWQ/deep/0/image.png" alt="Parseq%20-%20parameter%20sequencer%20for%20Stable%20Diffusion" />
 
-<<<<<<< HEAD
+#### Keyframe labelling
+
+A common practice is to label keyframes to indicate the audio event they represent (e.g. "bassdrum", "snare", etc...). You can then reference all such keyframes in interpolation formulae with functions like `info_match_last()`, `info_match_next()` and `info_match_count()`, as well as in the bulk edit dialog. 
+
+### Reference audio
+
+To help you align your keyframes and formula with audio, you can load an audio file to view its waveform alongside the your parameter graph. Zooming and panning the graph will apply to the audio (click and drag to pan, hold alt/option and mouse wheel to zoom). Scrolling the audio will pan the graph. A viewport control is available between the graph and audio. Prompt, beat and cursor markers are displayed on both visualisations.
+
 https://user-images.githubusercontent.com/74455/228865210-be0a3202-3c9e-4037-8d9f-cd5bb3c8fd65.mp4
-
-#### Audio event detection & keyframe generation
-=======
-#### Keyframe labelling
-
-A common practice is to label keyframes to indicate the audio event they represent (e.g. "bassdrum", "snare", etc...). You can then reference all such keyframes in interpolation formulae with functions like `info_match_last()`, `info_match_next()` and `info_match_count()`, as well as in the bulk edit dialog. 
-
-### Reference audio
-
-To help you align your keyframes and formula with audio, you can load an audio file to view its waveform alongside the your parameter graph. Zooming and panning the graph will apply to the audio (click and drag to pan, hold alt/option and mouse wheel to zoom). Scrolling the audio will pan the graph. A viewport control is available between the graph and audio. Prompt, beat and cursor markers are displayed on both visualisations.
->>>>>>> e34fc533
-
-TODO (meanwhile see tutorial 3 above).
-
-#### Audio filtering
-
-TODO
-
-### Custom time series
-
-TODO (meanwhile see tutorial 3 above).
 
 #### Automatically generating keyframes from audio events
 
